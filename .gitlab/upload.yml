# Steps for uploading artifacts

<<<<<<< HEAD
.rsync_upload_binary:
    image: "fedora:35"
=======
.rsync_upload_package:
    image: "fedora:34"
>>>>>>> cb44e0d4
    stage: upload
    tags:
        - cmake
        - docker
        - linux
        - build
    environment:
        name: rsync-upload

    script:
        - ls build/
        - dnf install -y --setopt=install_weak_deps=False rsync openssh-clients
        - chmod 400 $RSYNC_BINARY_KEY
        - ssh-keygen -y -f $RSYNC_BINARY_KEY > $RSYNC_BINARY_KEY.pub
        - rsync -tv --recursive -e "ssh -i $RSYNC_BINARY_KEY -o StrictHostKeyChecking=no -o LogLevel=ERROR" build/ kitware@cmake.org:$RSYNC_DESTINATION/

    variables:
        CMAKE_CI_JOB_UPLOAD_PACKAGE: "true"

.rsync_upload_help:
    stage: upload
    image: "fedora:35"
    tags:
        - cmake
        - docker
        - linux
        - build
    environment:
        name: rsync-upload

    script:
        - ls build/html/index.html
        - dnf install -y --setopt=install_weak_deps=False rsync openssh-clients
        - chmod 400 $RSYNC_HELP_KEY
        - ssh-keygen -y -f $RSYNC_HELP_KEY > $RSYNC_HELP_KEY.pub
        - rsync -tv --recursive --delete -e "ssh -i $RSYNC_HELP_KEY -o StrictHostKeyChecking=no -o LogLevel=ERROR" build/html/ kitware@cmake.org:$RSYNC_DESTINATION/<|MERGE_RESOLUTION|>--- conflicted
+++ resolved
@@ -1,12 +1,7 @@
 # Steps for uploading artifacts
 
-<<<<<<< HEAD
-.rsync_upload_binary:
+.rsync_upload_package:
     image: "fedora:35"
-=======
-.rsync_upload_package:
-    image: "fedora:34"
->>>>>>> cb44e0d4
     stage: upload
     tags:
         - cmake
