/* Distributed under the OSI-approved BSD 3-Clause License.  See accompanying
   file Copyright.txt or https://cmake.org/licensing for details.  */
#include "cmInstallSubdirectoryGenerator.h"

#include <memory>
#include <sstream>
#include <utility>
#include <vector>

#include "cmLocalGenerator.h"
#include "cmMakefile.h"
#include "cmPolicies.h"
#include "cmScriptGenerator.h"
#include "cmSystemTools.h"

cmInstallSubdirectoryGenerator::cmInstallSubdirectoryGenerator(
  cmMakefile* makefile, std::string binaryDirectory,
  cmListFileBacktrace backtrace)
  : cmInstallGenerator("", std::vector<std::string>(), "", MessageDefault,
<<<<<<< HEAD
                       false, std::move(backtrace))
=======
                       excludeFromAll, false, std::move(backtrace))
>>>>>>> c3b9d9b7
  , Makefile(makefile)
  , BinaryDirectory(std::move(binaryDirectory))
{
}

cmInstallSubdirectoryGenerator::~cmInstallSubdirectoryGenerator() = default;

bool cmInstallSubdirectoryGenerator::HaveInstall()
{
  for (const auto& generator : this->Makefile->GetInstallGenerators()) {
    if (generator->HaveInstall()) {
      return true;
    }
  }

  return false;
}

void cmInstallSubdirectoryGenerator::CheckCMP0082(
  bool& haveSubdirectoryInstall, bool& /*unused*/)
{
  if (this->HaveInstall()) {
    haveSubdirectoryInstall = true;
  }
}

bool cmInstallSubdirectoryGenerator::Compute(cmLocalGenerator* lg)
{
  this->LocalGenerator = lg;
  return true;
}

void cmInstallSubdirectoryGenerator::GenerateScript(std::ostream& os)
{
  if (!this->Makefile->GetPropertyAsBool("EXCLUDE_FROM_ALL")) {
    cmPolicies::PolicyStatus status =
      this->LocalGenerator->GetPolicyStatus(cmPolicies::CMP0082);
    switch (status) {
      case cmPolicies::WARN:
      case cmPolicies::OLD:
        // OLD behavior is handled in cmLocalGenerator::GenerateInstallRules()
        break;

      case cmPolicies::NEW:
      case cmPolicies::REQUIRED_IF_USED:
      case cmPolicies::REQUIRED_ALWAYS: {
        Indent indent;
        std::string odir = this->BinaryDirectory;
        cmSystemTools::ConvertToUnixSlashes(odir);
        os << indent << "if(NOT CMAKE_INSTALL_LOCAL_ONLY)\n"
           << indent.Next()
           << "# Include the install script for the subdirectory.\n"
           << indent.Next() << "include(\"" << odir
           << "/cmake_install.cmake\")\n"
           << indent << "endif()\n\n";
      } break;
    }
  }
}<|MERGE_RESOLUTION|>--- conflicted
+++ resolved
@@ -17,11 +17,7 @@
   cmMakefile* makefile, std::string binaryDirectory,
   cmListFileBacktrace backtrace)
   : cmInstallGenerator("", std::vector<std::string>(), "", MessageDefault,
-<<<<<<< HEAD
-                       false, std::move(backtrace))
-=======
-                       excludeFromAll, false, std::move(backtrace))
->>>>>>> c3b9d9b7
+                       false, false, std::move(backtrace))
   , Makefile(makefile)
   , BinaryDirectory(std::move(binaryDirectory))
 {
