--- conflicted
+++ resolved
@@ -1213,14 +1213,9 @@
     cmNinjaOuts this_outs; // this will be the new cache entry
 
     for (auto const& dep_target : this->GetTargetDirectDepends(target)) {
-<<<<<<< HEAD
-      if (dep_target->GetType() == cmStateEnums::INTERFACE_LIBRARY ||
+      if (!dep_target->IsInBuildSystem() ||
           (target->GetType() != cmStateEnums::UTILITY &&
            this->EnableCrossConfigBuild() && !dep_target.IsCross())) {
-=======
-      if (!dep_target->IsInBuildSystem() ||
-          (this->EnableCrossConfigBuild() && !dep_target.IsCross())) {
->>>>>>> 68b674b8
         continue;
       }
 
