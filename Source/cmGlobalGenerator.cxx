--- conflicted
+++ resolved
@@ -1584,18 +1584,11 @@
     }
   }
 
-<<<<<<< HEAD
-  // Add unity sources after computing compile features.  Unity sources do
-  // not change the set of languages or features, but we need to know them
-  // to filter out sources that are scanned for C++ module dependencies.
-  if (!this->AddUnitySources()) {
-=======
   // Add automatically generated sources (e.g. unity build).
   // Add unity sources after computing compile features.  Unity sources do
   // not change the set of languages or features, but we need to know them
   // to filter out sources that are scanned for C++ module dependencies.
   if (!this->AddAutomaticSources()) {
->>>>>>> df08c37a
     return false;
   }
 
@@ -1879,6 +1872,7 @@
       if (!gt->CanCompileSources()) {
         continue;
       }
+      lg->AddUnityBuild(gt.get());
       lg->AddISPCDependencies(gt.get());
       // Targets that reuse a PCH are handled below.
       if (!gt->GetProperty("PRECOMPILE_HEADERS_REUSE_FROM")) {
@@ -1899,28 +1893,6 @@
     }
   }
   // The above transformations may have changed the classification of sources.
-  // Clear the source list and classification cache (KindedSources) of all
-  // targets so that it will be recomputed correctly by the generators later
-  // now that the above transformations are done for all targets.
-  for (const auto& lg : this->LocalGenerators) {
-    for (const auto& gt : lg->GetGeneratorTargets()) {
-      gt->ClearSourcesCache();
-    }
-  }
-  return true;
-}
-
-bool cmGlobalGenerator::AddUnitySources()
-{
-  for (const auto& lg : this->LocalGenerators) {
-    for (const auto& gt : lg->GetGeneratorTargets()) {
-      if (!gt->CanCompileSources()) {
-        continue;
-      }
-      lg->AddUnityBuild(gt.get());
-    }
-  }
-  // The above transformation may have changed the classification of sources.
   // Clear the source list and classification cache (KindedSources) of all
   // targets so that it will be recomputed correctly by the generators later
   // now that the above transformations are done for all targets.
