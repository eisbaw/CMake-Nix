include:
    # Metadata shared by many jobs
    - local: .gitlab/rules.yml
    - local: .gitlab/artifacts.yml

    # OS builds.
    - local: .gitlab/os-linux.yml
    - local: .gitlab/os-macos.yml
    - local: .gitlab/os-windows.yml

    # Post-build steps
    - local: .gitlab/upload.yml

stages:
    - prep
    - build
    - test
    - test-ext
    - upload

################################################################################
# Job declarations
#
# Each job must pull in each of the following keys:
#
#   - a "base image"
#   - a build script
#   - tags for the jobs
#   - rules for when to run the job
#
# Additionally, jobs may also contain:
#
#   - artifacts
#   - dependency/needs jobs for required jobs
################################################################################

# Job prefixes:
#   - `b:` build
#   - `l:` lint
#   - `p:` prep
#   - `t:` test
#   - `u:` upload

# Prep jobs

p:source-package:
    extends:
        - .linux_prep_source
        - .cmake_prep_source_linux
        - .linux_builder_tags
        - .cmake_release_artifacts
        - .run_only_for_package

p:doc-package:
    extends:
        - .fedora35_sphinx_package
        - .cmake_prep_doc_linux
        - .linux_builder_tags_qt
        - .cmake_doc_artifacts
        - .run_only_for_package

u:source-package:
    extends:
        - .rsync_upload_package
        - .run_only_for_package
    dependencies:
        - p:source-package
    needs:
        - p:source-package

# Documentation builds

b:cmake.org-help:
    extends:
        - .cmake_org_help
        - .run_cmake_org_help
    dependencies: []
    needs: []

<<<<<<< HEAD
u:help:master:
    extends:
        - .rsync_upload_help
        - .run_only_for_continuous_master
    variables:
        RSYNC_DESTINATION: git-master
    dependencies:
        - b:help:master
    needs:
        - b:help:master

b:help:stage:
    extends:
        - .cmake_org_help
        - .run_only_for_continuous_stage

u:help:stage:
    extends:
        - .rsync_upload_help
        - .run_only_for_continuous_stage
    variables:
        RSYNC_DESTINATION: git-stage
=======
u:cmake.org-help:
    extends:
        - .rsync_upload_help
        - .run_cmake_org_help
>>>>>>> 28082817
    dependencies:
        - b:cmake.org-help
    needs:
        - b:cmake.org-help

# Lint builds

l:codespell:
    extends:
        - .cmake_codespell_linux
        - .linux_builder_tags
        - .run_automatically

l:iwyu-debian10:
    extends:
        - .debian10_iwyu
        - .cmake_build_linux
        - .linux_builder_tags
        - .run_automatically

l:tidy-fedora35:
    extends:
        - .fedora35_tidy
        - .cmake_build_linux
        - .linux_builder_tags_qt
        - .run_automatically

l:sphinx-fedora35:
    extends:
        - .fedora35_sphinx
        - .cmake_build_linux
        - .linux_builder_tags_qt
        - .run_automatically
    variables:
        CMAKE_CI_JOB_CONTINUOUS: "true"
        CMAKE_CI_JOB_HELP: "true"

l:clang-analyzer-fedora35:
    extends:
        - .fedora35_clang_analyzer
        - .cmake_build_linux
        - .linux_builder_tags_qt
        - .run_automatically
    variables:
        CMAKE_CI_JOB_NIGHTLY: "true"

# Linux builds

b:centos6-x86_64:
    extends:
        - .linux_release_x86_64
        - .cmake_build_linux_release
        - .cmake_release_artifacts
        - .linux_builder_tags
        - .run_manually

b:centos7-aarch64:
    extends:
        - .linux_release_aarch64
        - .cmake_build_linux_release
        - .cmake_release_artifacts
        - .linux_builder_tags_aarch64
        - .run_manually
    variables:
        CMAKE_CI_NO_MR: "true"

t:debian10-ninja:
    extends:
        - .debian10_ninja
        - .cmake_test_linux_release
        - .linux_builder_tags_qt
        - .cmake_junit_artifacts
        - .run_dependent
        - .needs_centos6_x86_64
    variables:
        CMAKE_CI_JOB_NIGHTLY_NINJA: "true"

t:debian10-aarch64-ninja:
    extends:
        - .debian10_aarch64_ninja
        - .cmake_test_linux_release
        - .linux_builder_tags_aarch64_qt
        - .cmake_junit_artifacts
        - .run_dependent
        - .needs_centos7_aarch64
    variables:
        CMAKE_CI_NO_MR: "true"

t:debian10-ninja-clang:
    extends:
        - .debian10_ninja_clang
        - .cmake_test_linux_release
        - .linux_builder_tags_qt
        - .run_manually
        - .needs_centos6_x86_64
    variables:
        CMAKE_CI_JOB_NIGHTLY: "true"

t:debian10-makefiles-clang:
    extends:
        - .debian10_makefiles_clang
        - .cmake_test_linux_release
        - .linux_builder_tags_qt
        - .run_manually
        - .needs_centos6_x86_64
    variables:
        CMAKE_CI_JOB_NIGHTLY: "true"

t:fedora35-makefiles:
    extends:
        - .fedora35_makefiles
        - .cmake_test_linux_release
        - .linux_builder_tags_qt
        - .run_dependent
        - .needs_centos6_x86_64

t:fedora35-makefiles-nospace:
    extends:
        - .fedora35_makefiles
        - .cmake_test_linux_release
        - .linux_builder_tags_qt
        - .cmake_junit_artifacts
        - .run_dependent
        - .needs_centos6_x86_64
    variables:
        GIT_CLONE_PATH: "$CI_BUILDS_DIR/cmake-ci"
        CMAKE_CI_BUILD_NAME: fedora35_makefiles_nospace
        CMAKE_CI_JOB_NIGHTLY: "true"

t:cuda9.2-nvidia:
    extends:
        - .cuda9.2_nvidia
        - .cmake_test_linux_release
        - .linux_builder_tags_cuda
        - .run_dependent
        - .needs_centos6_x86_64
    variables:
        CMAKE_CI_NO_MR: "true"

t:cuda10.2-nvidia:
    extends:
        - .cuda10.2_nvidia
        - .cmake_test_linux_release
        - .linux_builder_tags_cuda
        - .cmake_junit_artifacts
        - .run_dependent
        - .needs_centos6_x86_64

t:cuda10.2-clang:
    extends:
        - .cuda10.2_clang
        - .cmake_test_linux_release
        - .linux_builder_tags_cuda
        - .run_dependent
        - .needs_centos6_x86_64
    variables:
        CMAKE_CI_NO_MR: "true"

t:cuda11.6-nvidia:
    extends:
        - .cuda11.6_nvidia
        - .cmake_test_linux_release
        - .linux_builder_tags_cuda
        - .cmake_junit_artifacts
        - .run_dependent
        - .needs_centos6_x86_64

t:cuda11.6-clang:
    extends:
        - .cuda11.6_clang
        - .cmake_test_linux_release
        - .linux_builder_tags_cuda
        - .run_dependent
        - .needs_centos6_x86_64
    variables:
        CMAKE_CI_NO_MR: "true"

t:hip4.2-radeon:
    extends:
        - .hip4.2_radeon
        - .cmake_test_linux_release
        - .linux_builder_tags_radeon
        - .run_dependent
        - .needs_centos6_x86_64
    variables:
        CMAKE_CI_NO_MR: "true"

b:fedora35-ninja:
    extends:
        - .fedora35_ninja
        - .cmake_build_linux
        - .cmake_build_artifacts
        - .linux_builder_tags_qt
        - .run_manually
    variables:
        CMAKE_CI_JOB_CONTINUOUS: "true"

b:debian10-makefiles-inplace:
    extends:
        - .debian10_makefiles_inplace
        - .cmake_build_linux_standalone
        - .linux_builder_tags
        - .run_manually
    variables:
        CMAKE_CI_JOB_NIGHTLY: "true"

t:fedora35-ninja:
    extends:
        - .fedora35_ninja
        - .cmake_test_linux
        - .linux_builder_tags_x11
        - .cmake_test_artifacts
        - .run_dependent
    dependencies:
        - b:fedora35-ninja
    needs:
        - b:fedora35-ninja
    variables:
        CMAKE_CI_JOB_CONTINUOUS: "true"

t:fedora35-ninja-multi:
    extends:
        - .fedora35_ninja_multi
        - .cmake_test_linux_external
        - .linux_builder_tags_qt
        - .cmake_junit_artifacts
        - .run_dependent
    dependencies:
        - t:fedora35-ninja
    needs:
        - t:fedora35-ninja

t:intel2016-makefiles:
    extends:
        - .cmake_test_linux_intelclassic_makefiles
    variables:
        CMAKE_CI_BUILD_NAME: intel2016_makefiles
        CMAKE_CI_INTELCOMPILER_IMAGE_TAG: 2016-el7

t:intel2016u1-makefiles:
    extends:
        - .cmake_test_linux_intelclassic_makefiles
    variables:
        CMAKE_CI_BUILD_NAME: intel2016u1_makefiles
        CMAKE_CI_INTELCOMPILER_IMAGE_TAG: 2016u1-el7

t:intel2016u2-makefiles:
    extends:
        - .cmake_test_linux_intelclassic_makefiles
    variables:
        CMAKE_CI_BUILD_NAME: intel2016u2_makefiles
        CMAKE_CI_INTELCOMPILER_IMAGE_TAG: 2016u2-el7

t:intel2017-makefiles:
    extends:
        - .cmake_test_linux_intelclassic_makefiles
    variables:
        CMAKE_CI_BUILD_NAME: intel2017_makefiles
        CMAKE_CI_INTELCOMPILER_IMAGE_TAG: 2017-el7

t:intel2017u1-makefiles:
    extends:
        - .cmake_test_linux_intelclassic_makefiles
    variables:
        CMAKE_CI_BUILD_NAME: intel2017u1_makefiles
        CMAKE_CI_INTELCOMPILER_IMAGE_TAG: 2017u1-el7

t:intel2017u2-makefiles:
    extends:
        - .cmake_test_linux_intelclassic_makefiles
    variables:
        CMAKE_CI_BUILD_NAME: intel2017u2_makefiles
        CMAKE_CI_INTELCOMPILER_IMAGE_TAG: 2017u2-el7

t:intel2017u3-makefiles:
    extends:
        - .cmake_test_linux_intelclassic_makefiles
    variables:
        CMAKE_CI_BUILD_NAME: intel2017u3_makefiles
        CMAKE_CI_INTELCOMPILER_IMAGE_TAG: 2017u3-el7

t:intel2017u4-makefiles:
    extends:
        - .cmake_test_linux_intelclassic_makefiles
    variables:
        CMAKE_CI_BUILD_NAME: intel2017u4_makefiles
        CMAKE_CI_INTELCOMPILER_IMAGE_TAG: 2017u4-el7

t:intel2017u5-makefiles:
    extends:
        - .cmake_test_linux_intelclassic_makefiles
    variables:
        CMAKE_CI_BUILD_NAME: intel2017u5_makefiles
        CMAKE_CI_INTELCOMPILER_IMAGE_TAG: 2017u5-el7

t:intel2017u6-makefiles:
    extends:
        - .cmake_test_linux_intelclassic_makefiles
    variables:
        CMAKE_CI_BUILD_NAME: intel2017u6_makefiles
        CMAKE_CI_INTELCOMPILER_IMAGE_TAG: 2017u6-el7

t:intel2017u7-makefiles:
    extends:
        - .cmake_test_linux_intelclassic_makefiles
    variables:
        CMAKE_CI_BUILD_NAME: intel2017u7_makefiles
        CMAKE_CI_INTELCOMPILER_IMAGE_TAG: 2017u7-el7

t:intel2017u8-makefiles:
    extends:
        - .cmake_test_linux_intelclassic_makefiles
    variables:
        CMAKE_CI_BUILD_NAME: intel2017u8_makefiles
        CMAKE_CI_INTELCOMPILER_IMAGE_TAG: 2017u8-el7

t:intel2018-makefiles:
    extends:
        - .cmake_test_linux_intelclassic_makefiles
    variables:
        CMAKE_CI_BUILD_NAME: intel2018_makefiles
        CMAKE_CI_INTELCOMPILER_IMAGE_TAG: 2018-el7

t:intel2018u1-makefiles:
    extends:
        - .cmake_test_linux_intelclassic_makefiles
    variables:
        CMAKE_CI_BUILD_NAME: intel2018u1_makefiles
        CMAKE_CI_INTELCOMPILER_IMAGE_TAG: 2018u1-el7

t:intel2018u2-makefiles:
    extends:
        - .cmake_test_linux_intelclassic_makefiles
    variables:
        CMAKE_CI_BUILD_NAME: intel2018u2_makefiles
        CMAKE_CI_INTELCOMPILER_IMAGE_TAG: 2018u2-el7

t:intel2018u3-makefiles:
    extends:
        - .cmake_test_linux_intelclassic_makefiles
    variables:
        CMAKE_CI_BUILD_NAME: intel2018u3_makefiles
        CMAKE_CI_INTELCOMPILER_IMAGE_TAG: 2018u3-el7

t:intel2018u4-makefiles:
    extends:
        - .cmake_test_linux_intelclassic_makefiles
    variables:
        CMAKE_CI_BUILD_NAME: intel2018u4_makefiles
        CMAKE_CI_INTELCOMPILER_IMAGE_TAG: 2018u4-el7

t:intel2019-makefiles:
    extends:
        - .cmake_test_linux_intelclassic_makefiles
    variables:
        CMAKE_CI_BUILD_NAME: intel2019_makefiles
        CMAKE_CI_INTELCOMPILER_IMAGE_TAG: 2019-el7

t:intel2019u1-makefiles:
    extends:
        - .cmake_test_linux_intelclassic_makefiles
    variables:
        CMAKE_CI_BUILD_NAME: intel2019u1_makefiles
        CMAKE_CI_INTELCOMPILER_IMAGE_TAG: 2019u1-el7

t:intel2019u2-makefiles:
    extends:
        - .cmake_test_linux_intelclassic_makefiles
    variables:
        CMAKE_CI_BUILD_NAME: intel2019u2_makefiles
        CMAKE_CI_INTELCOMPILER_IMAGE_TAG: 2019u2-el7

t:intel2019u3-makefiles:
    extends:
        - .cmake_test_linux_intelclassic_makefiles
    variables:
        CMAKE_CI_BUILD_NAME: intel2019u3_makefiles
        CMAKE_CI_INTELCOMPILER_IMAGE_TAG: 2019u3-el7

t:intel2019u4-makefiles:
    extends:
        - .cmake_test_linux_intelclassic_makefiles
    variables:
        CMAKE_CI_BUILD_NAME: intel2019u4_makefiles
        CMAKE_CI_INTELCOMPILER_IMAGE_TAG: 2019u4-el7

t:intel2020-makefiles:
    extends:
        - .cmake_test_linux_intelclassic_makefiles
    variables:
        CMAKE_CI_BUILD_NAME: intel2020_makefiles
        CMAKE_CI_INTELCOMPILER_IMAGE_TAG: 2020-el8

t:intel2020u2-makefiles:
    extends:
        - .cmake_test_linux_intelclassic_makefiles
    variables:
        CMAKE_CI_BUILD_NAME: intel2020u2_makefiles
        CMAKE_CI_INTELCOMPILER_IMAGE_TAG: 2020u2-el8

t:intel2020u4-makefiles:
    extends:
        - .cmake_test_linux_intelclassic_makefiles
    variables:
        CMAKE_CI_BUILD_NAME: intel2020u4_makefiles
        CMAKE_CI_INTELCOMPILER_IMAGE_TAG: 2020u4-el8

t:intel2021.1.1-makefiles:
    extends:
        - .cmake_test_linux_intelclassic_makefiles
    variables:
        CMAKE_CI_BUILD_NAME: intel2021.1.1_makefiles
        CMAKE_CI_INTELCOMPILER_IMAGE_TAG: 2021.1.1-el8

t:intel2021.1.2-makefiles:
    extends:
        - .cmake_test_linux_intelclassic_makefiles
    variables:
        CMAKE_CI_BUILD_NAME: intel2021.1.2_makefiles
        CMAKE_CI_INTELCOMPILER_IMAGE_TAG: 2021.1.2-el8

t:intel2021.2.0-makefiles:
    extends:
        - .cmake_test_linux_intelclassic_makefiles
    variables:
        CMAKE_CI_BUILD_NAME: intel2021.2.0_makefiles
        CMAKE_CI_INTELCOMPILER_IMAGE_TAG: 2021.2.0-el8

t:intel2021.3.0-makefiles:
    extends:
        - .cmake_test_linux_intelclassic_makefiles
    variables:
        CMAKE_CI_BUILD_NAME: intel2021.3.0_makefiles
        CMAKE_CI_INTELCOMPILER_IMAGE_TAG: 2021.3.0-el8

t:intel2021.4.0-makefiles:
    extends:
        - .cmake_test_linux_intelclassic_makefiles
    variables:
        CMAKE_CI_BUILD_NAME: intel2021.4.0_makefiles
        CMAKE_CI_INTELCOMPILER_IMAGE_TAG: 2021.4.0-el8

t:intel2021.5.0-makefiles:
    extends:
        - .cmake_test_linux_intelclassic_makefiles
    variables:
        CMAKE_CI_BUILD_NAME: intel2021.5.0_makefiles
        CMAKE_CI_INTELCOMPILER_IMAGE_TAG: 2022.0.2-el8

t:oneapi2021.1.1-makefiles:
    extends:
        - .cmake_test_linux_inteloneapi_makefiles
    variables:
        CMAKE_CI_BUILD_NAME: oneapi2021.1.1_makefiles
        CMAKE_CI_INTELCOMPILER_IMAGE_TAG: 2021.1.1-el8

t:oneapi2021.1.2-makefiles:
    extends:
        - .cmake_test_linux_inteloneapi_makefiles
    variables:
        CMAKE_CI_BUILD_NAME: oneapi2021.1.2_makefiles
        CMAKE_CI_INTELCOMPILER_IMAGE_TAG: 2021.1.2-el8

t:oneapi2021.2.0-makefiles:
    extends:
        - .cmake_test_linux_inteloneapi_makefiles
    variables:
        CMAKE_CI_BUILD_NAME: oneapi2021.2.0_makefiles
        CMAKE_CI_INTELCOMPILER_IMAGE_TAG: 2021.2.0-el8

t:oneapi2021.3.0-makefiles:
    extends:
        - .cmake_test_linux_inteloneapi_makefiles
    variables:
        CMAKE_CI_BUILD_NAME: oneapi2021.3.0_makefiles
        CMAKE_CI_INTELCOMPILER_IMAGE_TAG: 2021.3.0-el8

t:oneapi2021.4.0-makefiles:
    extends:
        - .cmake_test_linux_inteloneapi_makefiles
    variables:
        CMAKE_CI_BUILD_NAME: oneapi2021.4.0_makefiles
        CMAKE_CI_INTELCOMPILER_IMAGE_TAG: 2021.4.0-el8

t:oneapi2022.0.2-makefiles:
    extends:
        - .cmake_test_linux_inteloneapi_makefiles
    variables:
        CMAKE_CI_BUILD_NAME: oneapi2022.0.2_makefiles
        CMAKE_CI_INTELCOMPILER_IMAGE_TAG: 2022.0.2-el8

b:linux-x86_64-package:
    extends:
        - .linux_package
        - .linux_release_x86_64
        - .cmake_build_linux_release
        - .cmake_release_artifacts
        - .linux_builder_tags
        - .run_only_for_package
    dependencies:
        - p:doc-package
    needs:
        - p:doc-package

u:linux-x86_64-package:
    extends:
        - .rsync_upload_package
        - .run_only_for_package
    dependencies:
        - b:linux-x86_64-package
    needs:
        - b:linux-x86_64-package

b:linux-aarch64-package:
    extends:
        - .linux_package
        - .linux_release_aarch64
        - .cmake_build_linux_release
        - .cmake_release_artifacts
        - .linux_builder_tags_aarch64
        - .run_only_for_package
    dependencies:
        - p:doc-package
    needs:
        - p:doc-package

u:linux-aarch64-package:
    extends:
        - .rsync_upload_package
        - .run_only_for_package
    dependencies:
        - b:linux-aarch64-package
    needs:
        - b:linux-aarch64-package

## Sanitizer builds

b:fedora35-asan:
    extends:
        - .fedora35_asan
        - .cmake_build_linux
        - .cmake_build_artifacts
        - .linux_builder_tags_qt
        - .run_manually
    variables:
        CMAKE_CI_JOB_NIGHTLY: "true"

t:fedora35-asan:
    extends:
        - .fedora35_asan
        - .cmake_memcheck_linux
        - .linux_builder_tags_qt
        - .run_dependent
    dependencies:
        - b:fedora35-asan
    needs:
        - b:fedora35-asan
    variables:
        CMAKE_CI_JOB_NIGHTLY: "true"

# macOS builds

b:macos-x86_64-ninja:
    extends:
        - .macos_x86_64_ninja
        - .cmake_build_macos
        - .cmake_build_artifacts
        - .macos_x86_64_builder_tags
        - .run_manually

b:macos-arm64-ninja:
    extends:
        - .macos_arm64_ninja
        - .cmake_build_macos
        - .cmake_build_artifacts
        - .macos_arm64_builder_tags
        - .run_manually
    variables:
        CMAKE_CI_NO_MR: "true"

t:macos-x86_64-ninja:
    extends:
        - .macos_x86_64_ninja
        - .cmake_test_macos
        - .cmake_test_artifacts
        - .macos_x86_64_builder_tags
        - .run_dependent
    dependencies:
        - b:macos-x86_64-ninja
    needs:
        - b:macos-x86_64-ninja
    variables:
        CMAKE_CI_JOB_NIGHTLY_NINJA: "true"

t:macos-arm64-ninja:
    extends:
        - .macos_arm64_ninja
        - .cmake_test_macos
        - .cmake_test_artifacts
        - .macos_arm64_builder_tags
        - .run_dependent
    dependencies:
        - b:macos-arm64-ninja
    needs:
        - b:macos-arm64-ninja
    variables:
        CMAKE_CI_NO_MR: "true"

b:macos-x86_64-makefiles:
    extends:
        - .macos_x86_64_makefiles
        - .cmake_build_macos
        - .cmake_build_artifacts
        - .macos_x86_64_builder_tags
        - .run_manually

t:macos-x86_64-makefiles:
    extends:
        - .macos_x86_64_makefiles
        - .cmake_test_macos
        - .macos_x86_64_builder_tags
        - .run_dependent
    dependencies:
        - b:macos-x86_64-makefiles
    needs:
        - b:macos-x86_64-makefiles

t:macos-x86_64-xcode:
    extends:
        - .macos_x86_64_xcode
        - .cmake_test_macos_external
        - .macos_x86_64_builder_ext_tags
        - .cmake_junit_artifacts
        - .run_dependent
    dependencies:
        - t:macos-x86_64-ninja
    needs:
        - t:macos-x86_64-ninja

t:macos-arm64-xcode:
    extends:
        - .macos_arm64_xcode
        - .cmake_test_macos_external
        - .macos_arm64_builder_ext_tags
        - .cmake_junit_artifacts
        - .run_dependent
    dependencies:
        - t:macos-arm64-ninja
    needs:
        - t:macos-arm64-ninja
    variables:
        CMAKE_CI_NO_MR: "true"

b:macos-package:
    extends:
        - .macos_package
        - .cmake_build_macos_package
        - .cmake_release_artifacts
        - .macos_x86_64_builder_tags_package
        - .run_only_for_package
    dependencies:
        - p:doc-package
    needs:
        - p:doc-package

u:macos-package:
    extends:
        - .rsync_upload_package
        - .run_only_for_package
    dependencies:
        - b:macos-package
    needs:
        - b:macos-package

b:macos10.10-package:
    extends:
        - .macos10.10_package
        - .cmake_build_macos_package
        - .cmake_release_artifacts
        - .macos_x86_64_builder_tags_package
        - .run_only_for_package
    dependencies:
        - p:doc-package
    needs:
        - p:doc-package

u:macos10.10-package:
    extends:
        - .rsync_upload_package
        - .run_only_for_package
    dependencies:
        - b:macos10.10-package
    needs:
        - b:macos10.10-package

# Windows builds

b:windows-vs2022-x64-ninja:
    extends:
        - .windows_vs2022_x64_ninja
        - .cmake_build_windows
        - .cmake_build_artifacts
        - .windows_tags_nonconcurrent_vs2022
        - .run_manually

t:windows-vs2022-x64-ninja:
    extends:
        - .windows_vs2022_x64_ninja
        - .cmake_test_windows
        - .windows_tags_nonconcurrent_vs2022
        - .cmake_test_artifacts
        - .run_dependent
    dependencies:
        - b:windows-vs2022-x64-ninja
    needs:
        - b:windows-vs2022-x64-ninja
    variables:
        CMAKE_CI_JOB_NIGHTLY_NINJA: "true"

t:windows-vs2022-x64:
    extends:
        - .windows_vs2022_x64
        - .cmake_test_windows_external
        - .windows_tags_concurrent_vs2022
        - .cmake_junit_artifacts
        - .run_dependent
    dependencies:
        - t:windows-vs2022-x64-ninja
    needs:
        - t:windows-vs2022-x64-ninja

t:windows-vs2019-x64:
    extends:
        - .windows_vs2019_x64
        - .cmake_test_windows_external
        - .windows_tags_concurrent_vs2019
        - .cmake_junit_artifacts
        - .run_dependent
    dependencies:
        - t:windows-vs2022-x64-ninja
    needs:
        - t:windows-vs2022-x64-ninja
    variables:
        CMAKE_CI_JOB_NIGHTLY: "true"

t:windows-vs2022-x64-nmake:
    extends:
        - .windows_vs2022_x64_nmake
        - .cmake_test_windows_nmake
        - .windows_tags_concurrent_vs2022
        - .cmake_junit_artifacts
        - .run_dependent
    dependencies:
        - t:windows-vs2022-x64-ninja
    needs:
        - t:windows-vs2022-x64-ninja
    variables:
        CMAKE_CI_JOB_NIGHTLY: "true"

t:windows-vs2022-x64-jom:
    extends:
        - .windows_vs2022_x64_jom
        - .cmake_test_windows_jom
        - .windows_tags_concurrent_vs2022
        - .cmake_junit_artifacts
        - .run_dependent
    dependencies:
        - t:windows-vs2022-x64-ninja
    needs:
        - t:windows-vs2022-x64-ninja
    variables:
        CMAKE_CI_JOB_NIGHTLY: "true"

t:windows-borland5.5:
    extends:
        - .windows_borland5.5
        - .cmake_test_windows_borland
        - .windows_tags_concurrent
        - .cmake_junit_artifacts
        - .run_dependent
    dependencies:
        - t:windows-vs2022-x64-ninja
    needs:
        - t:windows-vs2022-x64-ninja
    variables:
        CMAKE_CI_JOB_NIGHTLY: "true"

t:windows-borland5.8:
    extends:
        - .windows_borland5.8
        - .cmake_test_windows_borland
        - .windows_tags_concurrent
        - .cmake_junit_artifacts
        - .run_dependent
    dependencies:
        - t:windows-vs2022-x64-ninja
    needs:
        - t:windows-vs2022-x64-ninja
    variables:
        CMAKE_CI_JOB_NIGHTLY: "true"

t:windows-clang13.0-cl-ninja:
    extends:
        - .windows_clang_ninja
        - .cmake_test_windows_clang
        - .windows_tags_concurrent
        - .cmake_junit_artifacts
        - .run_dependent
    dependencies:
        - t:windows-vs2022-x64-ninja
    needs:
        - t:windows-vs2022-x64-ninja
    variables:
        CMAKE_CI_BUILD_NAME: windows_clang13.0_cl_ninja
        CMAKE_CI_JOB_NIGHTLY: "true"

t:windows-clang13.0-cl-nmake:
    extends:
        - .windows_clang_nmake
        - .cmake_test_windows_clang
        - .windows_tags_concurrent
        - .cmake_junit_artifacts
        - .run_dependent
    dependencies:
        - t:windows-vs2022-x64-ninja
    needs:
        - t:windows-vs2022-x64-ninja
    variables:
        CMAKE_CI_BUILD_NAME: windows_clang13.0_cl_nmake
        CMAKE_CI_JOB_NIGHTLY: "true"

t:windows-clang13.0-gnu-ninja:
    extends:
        - .windows_clang_ninja
        - .cmake_test_windows_clang
        - .windows_tags_concurrent
        - .cmake_junit_artifacts
        - .run_dependent
    dependencies:
        - t:windows-vs2022-x64-ninja
    needs:
        - t:windows-vs2022-x64-ninja
    variables:
        CMAKE_CI_BUILD_NAME: windows_clang13.0_gnu_ninja
        CMAKE_CI_JOB_NIGHTLY: "true"

t:windows-clang13.0-gnu-nmake:
    extends:
        - .windows_clang_nmake
        - .cmake_test_windows_clang
        - .windows_tags_concurrent
        - .cmake_junit_artifacts
        - .run_dependent
    dependencies:
        - t:windows-vs2022-x64-ninja
    needs:
        - t:windows-vs2022-x64-ninja
    variables:
        CMAKE_CI_BUILD_NAME: windows_clang13.0_gnu_nmake
        CMAKE_CI_JOB_NIGHTLY: "true"

t:windows-msvc-v71-nmake:
    extends:
        - .windows_msvc_v71_nmake
        - .cmake_test_windows_msvc
        - .windows_tags_concurrent
        - .cmake_junit_artifacts
        - .run_dependent
    dependencies:
        - t:windows-vs2022-x64-ninja
    needs:
        - t:windows-vs2022-x64-ninja
    variables:
        CMAKE_CI_JOB_NIGHTLY: "true"

t:windows-openwatcom1.9:
    extends:
        - .windows_openwatcom1.9
        - .cmake_test_windows_openwatcom
        - .windows_tags_concurrent
        - .cmake_junit_artifacts
        - .run_dependent
    dependencies:
        - t:windows-vs2022-x64-ninja
    needs:
        - t:windows-vs2022-x64-ninja
    variables:
        CMAKE_CI_JOB_NIGHTLY: "true"<|MERGE_RESOLUTION|>--- conflicted
+++ resolved
@@ -77,35 +77,10 @@
     dependencies: []
     needs: []
 
-<<<<<<< HEAD
-u:help:master:
-    extends:
-        - .rsync_upload_help
-        - .run_only_for_continuous_master
-    variables:
-        RSYNC_DESTINATION: git-master
-    dependencies:
-        - b:help:master
-    needs:
-        - b:help:master
-
-b:help:stage:
-    extends:
-        - .cmake_org_help
-        - .run_only_for_continuous_stage
-
-u:help:stage:
-    extends:
-        - .rsync_upload_help
-        - .run_only_for_continuous_stage
-    variables:
-        RSYNC_DESTINATION: git-stage
-=======
 u:cmake.org-help:
     extends:
         - .rsync_upload_help
         - .run_cmake_org_help
->>>>>>> 28082817
     dependencies:
         - b:cmake.org-help
     needs:
