# Distributed under the OSI-approved BSD 3-Clause License.  See accompanying
# file Copyright.txt or https://cmake.org/licensing for details.


# This module is shared by multiple languages; use include blocker.
if(__WINDOWS_CLANG)
  return()
endif()
set(__WINDOWS_CLANG 1)

set(__pch_header_C "c-header")
set(__pch_header_CXX "c++-header")
set(__pch_header_OBJC "objective-c-header")
set(__pch_header_OBJCXX "objective-c++-header")

macro(__windows_compiler_clang_gnu lang)
  set(CMAKE_LIBRARY_PATH_FLAG "-L")
  set(CMAKE_LINK_LIBRARY_FLAG "-l")

  set(CMAKE_IMPORT_LIBRARY_PREFIX "")
  set(CMAKE_SHARED_LIBRARY_PREFIX "")
  set(CMAKE_SHARED_MODULE_PREFIX  "")
  set(CMAKE_STATIC_LIBRARY_PREFIX "")
  set(CMAKE_EXECUTABLE_SUFFIX     ".exe")
  set(CMAKE_IMPORT_LIBRARY_SUFFIX ".lib")
  set(CMAKE_SHARED_LIBRARY_SUFFIX ".dll")
  set(CMAKE_SHARED_MODULE_SUFFIX  ".dll")
  set(CMAKE_STATIC_LIBRARY_SUFFIX ".lib")
  if(NOT "${lang}" STREQUAL "ASM")
    set(CMAKE_DEPFILE_FLAGS_${lang} "-MD -MT <DEP_TARGET> -MF <DEP_FILE>")
  endif()

  set(CMAKE_FIND_LIBRARY_PREFIXES "lib" "")
  set(CMAKE_FIND_LIBRARY_SUFFIXES ".dll.a" ".a" ".lib")
  set(CMAKE_SUPPORT_WINDOWS_EXPORT_ALL_SYMBOLS 1)
  set (CMAKE_LINK_DEF_FILE_FLAG "-Xlinker /DEF:")

  set(CMAKE_${lang}_LINKER_WRAPPER_FLAG "-Xlinker" " ")
  set(CMAKE_${lang}_LINKER_WRAPPER_FLAG_SEP)

  set(CMAKE_${lang}_LINKER_MANIFEST_FLAG " -Xlinker /MANIFESTINPUT:")
  set(CMAKE_${lang}_COMPILE_OPTIONS_WARNING_AS_ERROR "-Werror")

  if("${CMAKE_${lang}_SIMULATE_VERSION}" MATCHES "^([0-9]+)\\.([0-9]+)")
    math(EXPR MSVC_VERSION "${CMAKE_MATCH_1}*100 + ${CMAKE_MATCH_2}")
  endif()

  # No -fPIC on Windows
  set(CMAKE_${lang}_COMPILE_OPTIONS_PIC "")
  set(CMAKE_${lang}_COMPILE_OPTIONS_PIE "")
  set(_CMAKE_${lang}_PIE_MAY_BE_SUPPORTED_BY_LINKER NO)
  set(CMAKE_${lang}_LINK_OPTIONS_PIE "")
  set(CMAKE_${lang}_LINK_OPTIONS_NO_PIE "")
  set(CMAKE_SHARED_LIBRARY_${lang}_FLAGS "")

  set(CMAKE_${lang}_USE_RESPONSE_FILE_FOR_OBJECTS 1)
  set(CMAKE_${lang}_USE_RESPONSE_FILE_FOR_LIBRARIES 1)
  set(CMAKE_${lang}_USE_RESPONSE_FILE_FOR_INCLUDES 1)

  if(CMAKE_${lang}_COMPILER_VERSION VERSION_GREATER_EQUAL 3.9)
    set(CMAKE_${lang}_COMPILE_OPTIONS_IPO "-flto=thin")
  else()
    set(CMAKE_${lang}_COMPILE_OPTIONS_IPO "-flto")
  endif()

  set(_CMAKE_${lang}_IPO_SUPPORTED_BY_CMAKE YES)
  set(_CMAKE_${lang}_IPO_MAY_BE_SUPPORTED_BY_COMPILER YES)
  set(CMAKE_${lang}_ARCHIVE_CREATE_IPO "<CMAKE_AR> qc <TARGET> <LINK_FLAGS> <OBJECTS>")
  set(CMAKE_${lang}_ARCHIVE_APPEND_IPO "<CMAKE_AR> q <TARGET> <LINK_FLAGS> <OBJECTS>")
  set(CMAKE_${lang}_ARCHIVE_FINISH_IPO "<CMAKE_RANLIB> <TARGET>")

  # Create archiving rules to support large object file lists for static libraries.
  set(CMAKE_${lang}_ARCHIVE_CREATE "<CMAKE_AR> qc <TARGET> <LINK_FLAGS> <OBJECTS>")
  set(CMAKE_${lang}_ARCHIVE_APPEND "<CMAKE_AR> q <TARGET> <LINK_FLAGS> <OBJECTS>")
  set(CMAKE_${lang}_ARCHIVE_FINISH "<CMAKE_RANLIB> <TARGET>")
  set(CMAKE_${lang}_CREATE_SHARED_LIBRARY
    "<CMAKE_${lang}_COMPILER> -fuse-ld=lld-link -nostartfiles -nostdlib <CMAKE_SHARED_LIBRARY_${lang}_FLAGS> <LANGUAGE_COMPILE_FLAGS> <LINK_FLAGS> <CMAKE_SHARED_LIBRARY_CREATE_${lang}_FLAGS> -o <TARGET> ${CMAKE_GNULD_IMAGE_VERSION} -Xlinker /MANIFEST:EMBED -Xlinker /implib:<TARGET_IMPLIB> -Xlinker /pdb:<TARGET_PDB> -Xlinker /version:<TARGET_VERSION_MAJOR>.<TARGET_VERSION_MINOR> <OBJECTS> <LINK_LIBRARIES> <MANIFESTS>")
  set(CMAKE_${lang}_CREATE_SHARED_MODULE ${CMAKE_${lang}_CREATE_SHARED_LIBRARY})
  set(CMAKE_${lang}_LINK_EXECUTABLE
    "<CMAKE_${lang}_COMPILER> -fuse-ld=lld-link -nostartfiles -nostdlib <FLAGS> <CMAKE_${lang}_LINK_FLAGS> <LINK_FLAGS> <OBJECTS> -o <TARGET> -Xlinker /MANIFEST:EMBED -Xlinker /implib:<TARGET_IMPLIB> -Xlinker /pdb:<TARGET_PDB> -Xlinker /version:<TARGET_VERSION_MAJOR>.<TARGET_VERSION_MINOR> ${CMAKE_GNULD_IMAGE_VERSION} <LINK_LIBRARIES> <MANIFESTS>")

  set(CMAKE_${lang}_CREATE_WIN32_EXE "-Xlinker /subsystem:windows")
  set(CMAKE_${lang}_CREATE_CONSOLE_EXE "-Xlinker /subsystem:console")

  if(NOT "${lang}" STREQUAL "ASM")
    set(CMAKE_${lang}_COMPILE_OPTIONS_MSVC_RUNTIME_LIBRARY_MultiThreaded         -Xclang -flto-visibility-public-std -D_MT -Xclang --dependent-lib=libcmt)
    set(CMAKE_${lang}_COMPILE_OPTIONS_MSVC_RUNTIME_LIBRARY_MultiThreadedDLL      -D_DLL -D_MT -Xclang --dependent-lib=msvcrt)
    set(CMAKE_${lang}_COMPILE_OPTIONS_MSVC_RUNTIME_LIBRARY_MultiThreadedDebug    -D_DEBUG -Xclang -flto-visibility-public-std -D_MT -Xclang --dependent-lib=libcmtd)
    set(CMAKE_${lang}_COMPILE_OPTIONS_MSVC_RUNTIME_LIBRARY_MultiThreadedDebugDLL -D_DEBUG -D_DLL -D_MT -Xclang --dependent-lib=msvcrtd)

    if(CMAKE_MSVC_RUNTIME_LIBRARY_DEFAULT)
      set(__ADDED_FLAGS "")
      set(__ADDED_FLAGS_DEBUG "")
    else()
      set(__ADDED_FLAGS_DEBUG "-D_DEBUG -D_DLL -D_MT -Xclang --dependent-lib=msvcrtd")
      set(__ADDED_FLAGS "-D_DLL -D_MT -Xclang --dependent-lib=msvcrt")
    endif()

    string(APPEND CMAKE_${lang}_FLAGS_DEBUG_INIT " -g -Xclang -gcodeview -O0 ${__ADDED_FLAGS_DEBUG}")
    string(APPEND CMAKE_${lang}_FLAGS_MINSIZEREL_INIT " -Os -DNDEBUG ${__ADDED_FLAGS}")
    string(APPEND CMAKE_${lang}_FLAGS_RELEASE_INIT " -O3 -DNDEBUG ${__ADDED_FLAGS}")
    string(APPEND CMAKE_${lang}_FLAGS_RELWITHDEBINFO_INIT " -O2 -g -DNDEBUG -Xclang -gcodeview ${__ADDED_FLAGS}")
  endif()
  set(CMAKE_INCLUDE_SYSTEM_FLAG_${lang} "-isystem ")
  set(CMAKE_${lang}_LINKER_SUPPORTS_PDB ON)

  set(CMAKE_PCH_EXTENSION .pch)
  set(CMAKE_PCH_PROLOGUE "#pragma clang system_header")
  set(CMAKE_${lang}_COMPILE_OPTIONS_USE_PCH -Xclang -include-pch -Xclang <PCH_FILE> -Xclang -include -Xclang <PCH_HEADER>)
  set(CMAKE_${lang}_COMPILE_OPTIONS_CREATE_PCH -Xclang -emit-pch -Xclang -include -Xclang <PCH_HEADER> -x ${__pch_header_${lang}})

  unset(__ADDED_FLAGS)
  unset(__ADDED_FLAGS_DEBUG)
  string(TOLOWER "${CMAKE_BUILD_TYPE}" BUILD_TYPE_LOWER)
  set(CMAKE_${lang}_STANDARD_LIBRARIES_INIT "-lkernel32 -luser32 -lgdi32 -lwinspool -lshell32 -lole32 -loleaut32 -luuid -lcomdlg32 -ladvapi32 -loldnames")

  # Features for LINK_LIBRARY generator expression
  if(MSVC_VERSION GREATER "1900")
    ## WHOLE_ARCHIVE: Force loading all members of an archive
    set(CMAKE_${lang}_LINK_LIBRARY_USING_WHOLE_ARCHIVE "LINKER:/WHOLEARCHIVE:<LIBRARY>")
    set(CMAKE_${lang}_LINK_LIBRARY_USING_WHOLE_ARCHIVE_SUPPORTED TRUE)
  endif()

  enable_language(RC)
endmacro()

macro(__enable_llvm_rc_preprocessing clang_option_prefix extra_pp_flags)
  # Feed the preprocessed rc file to llvm-rc
  if(CMAKE_RC_COMPILER_INIT MATCHES "llvm-rc" OR CMAKE_RC_COMPILER MATCHES "llvm-rc")
    if(DEFINED CMAKE_C_COMPILER_ID)
      set(CMAKE_RC_PREPROCESSOR CMAKE_C_COMPILER)
    elseif(DEFINED CMAKE_CXX_COMPILER_ID)
      set(CMAKE_RC_PREPROCESSOR CMAKE_CXX_COMPILER)
    endif()
    if(DEFINED CMAKE_RC_PREPROCESSOR)
      set(CMAKE_DEPFILE_FLAGS_RC "${clang_option_prefix}-MD ${clang_option_prefix}-MF ${clang_option_prefix}<DEP_FILE>")
      # The <FLAGS> are passed to the preprocess and the resource compiler to pick
      # up the eventual -D / -C options passed through the CMAKE_RC_FLAGS.
      set(CMAKE_RC_COMPILE_OBJECT "<CMAKE_COMMAND> -E cmake_llvm_rc <SOURCE> <OBJECT>.pp <${CMAKE_RC_PREPROCESSOR}> <DEFINES> -DRC_INVOKED <INCLUDES> <FLAGS> ${extra_pp_flags} -E -- <SOURCE> ++ <CMAKE_RC_COMPILER> <DEFINES> -I <SOURCE_DIR> <INCLUDES> <FLAGS> /fo <OBJECT> <OBJECT>.pp")
      if(CMAKE_GENERATOR MATCHES "Ninja")
        set(CMAKE_NINJA_CMCLDEPS_RC 0)
        set(CMAKE_NINJA_DEP_TYPE_RC gcc)
      endif()
      unset(CMAKE_RC_PREPROCESSOR)
    endif()
  endif()
endmacro()


if("x${CMAKE_C_SIMULATE_ID}" STREQUAL "xMSVC"
    OR "x${CMAKE_CXX_SIMULATE_ID}" STREQUAL "xMSVC")

  if ( DEFINED CMAKE_C_COMPILER_ID AND DEFINED CMAKE_CXX_COMPILER_ID
       AND NOT "x${CMAKE_C_COMPILER_ID}" STREQUAL "x${CMAKE_CXX_COMPILER_ID}")
    message(FATAL_ERROR "The current configuration mixes Clang and MSVC or "
            "some other CL compatible compiler tool. This is not supported. "
            "Use either clang or MSVC as both C and C++ compilers.")
  endif()

  if ( DEFINED CMAKE_C_COMPILER_FRONTEND_VARIANT AND DEFINED CMAKE_CXX_COMPILER_FRONTEND_VARIANT
       AND NOT "x${CMAKE_C_COMPILER_FRONTEND_VARIANT}" STREQUAL "x${CMAKE_CXX_COMPILER_FRONTEND_VARIANT}")
    message(FATAL_ERROR "The current configuration uses the Clang compiler "
            "tool with mixed frontend variants, both the GNU and in MSVC CL "
            "like variants. This is not supported. Use either clang/clang++ "
            "or clang-cl as both C and C++ compilers.")
  endif()

  if(NOT CMAKE_RC_COMPILER_INIT)
    # Check if rc is already in the path
    # This may happen in cases where the user is already in a visual studio environment when CMake is invoked
    find_program(__RC_COMPILER_PATH NAMES rc)

    # Default to rc if it's available, otherwise fall back to llvm-rc
    if(__RC_COMPILER_PATH)
      set(CMAKE_RC_COMPILER_INIT rc)
    else()
      find_program(__RC_COMPILER_PATH NAMES llvm-rc)
      if(__RC_COMPILER_PATH)
        set(CMAKE_RC_COMPILER_INIT llvm-rc)
      endif()
    endif()

    unset(__RC_COMPILER_PATH CACHE)
  endif()

  if ( "x${CMAKE_CXX_COMPILER_FRONTEND_VARIANT}" STREQUAL "xMSVC" OR "x${CMAKE_C_COMPILER_FRONTEND_VARIANT}" STREQUAL "xMSVC" )
    include(Platform/Windows-MSVC)
    # Set the clang option forwarding prefix for clang-cl usage in the llvm-rc processing stage
    __enable_llvm_rc_preprocessing("-clang:" "")
    macro(__windows_compiler_clang_base lang)
      set(_COMPILE_${lang} "${_COMPILE_${lang}_MSVC}")
      __windows_compiler_msvc(${lang})
<<<<<<< HEAD
      set(CMAKE_${lang}_COMPILE_OPTIONS_WARNING_AS_ERROR "-WX")
      set(CMAKE_INCLUDE_SYSTEM_FLAG_${lang} "-imsvc ")
=======
      set(CMAKE_INCLUDE_SYSTEM_FLAG_${lang} "-imsvc")
>>>>>>> 23a52561
    endmacro()
  else()
    cmake_policy(GET CMP0091 __WINDOWS_CLANG_CMP0091)
    if(__WINDOWS_CLANG_CMP0091 STREQUAL "NEW")
      set(CMAKE_MSVC_RUNTIME_LIBRARY_DEFAULT "MultiThreaded$<$<CONFIG:Debug>:Debug>DLL")
    else()
      set(CMAKE_MSVC_RUNTIME_LIBRARY_DEFAULT "")
    endif()
    unset(__WINDOWS_CLANG_CMP0091)

    set(CMAKE_BUILD_TYPE_INIT Debug)

    __enable_llvm_rc_preprocessing("" "-x c")
    macro(__windows_compiler_clang_base lang)
      __windows_compiler_clang_gnu(${lang})
    endmacro()
  endif()

else()
  include(Platform/Windows-GNU)
  __enable_llvm_rc_preprocessing("" "-x c")
  macro(__windows_compiler_clang_base lang)
    __windows_compiler_gnu(${lang})
  endmacro()
endif()

macro(__windows_compiler_clang lang)
  if(CMAKE_${lang}_COMPILER_VERSION VERSION_LESS 3.4.0)
    set(CMAKE_${lang}_COMPILE_OPTIONS_TARGET "-target ")
  else()
    set(CMAKE_${lang}_COMPILE_OPTIONS_TARGET "--target=")
  endif()
  __windows_compiler_clang_base(${lang})
endmacro()<|MERGE_RESOLUTION|>--- conflicted
+++ resolved
@@ -190,12 +190,8 @@
     macro(__windows_compiler_clang_base lang)
       set(_COMPILE_${lang} "${_COMPILE_${lang}_MSVC}")
       __windows_compiler_msvc(${lang})
-<<<<<<< HEAD
       set(CMAKE_${lang}_COMPILE_OPTIONS_WARNING_AS_ERROR "-WX")
-      set(CMAKE_INCLUDE_SYSTEM_FLAG_${lang} "-imsvc ")
-=======
       set(CMAKE_INCLUDE_SYSTEM_FLAG_${lang} "-imsvc")
->>>>>>> 23a52561
     endmacro()
   else()
     cmake_policy(GET CMP0091 __WINDOWS_CLANG_CMP0091)
