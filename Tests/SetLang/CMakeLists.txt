# test forcing a source file language to c++ from c
cmake_minimum_required (VERSION 2.6)
project(SetLang)
# force this to be verbose so I can debug a dashboard entry
set(CMAKE_VERBOSE_MAKEFILE 1)
add_library(foo foo.c)
add_executable(SetLang bar.c)
set_source_files_properties(foo.c bar.c PROPERTIES LANGUAGE CXX)
target_link_libraries(SetLang foo)
set_target_properties(SetLang PROPERTIES LINKER_LANGUAGE CXX)

<<<<<<< HEAD
if((CMAKE_C_COMPILER_ID MATCHES "(GNU|Clang|MSVC|Borland|Embarcadero|Intel|TI|XL)"))
  add_library(zoom zoom.zzz)
  set_source_files_properties(zoom.zzz PROPERTIES LANGUAGE CXX)
  target_link_libraries(SetLang zoom)
  target_compile_definitions(SetLang PRIVATE WITH_ZOOM)
=======
# VS generators historically tolerated target-wide -TP flags added
# by project code, so cover that case to preserve the behavior.
if(CMAKE_GENERATOR MATCHES "^Visual Studio" AND "x${CMAKE_C_COMPILER_ID}" STREQUAL "xMSVC")
  add_library(stay stay_c.c stay_cxx.cxx)
  set_property(TARGET stay PROPERTY COMPILE_OPTIONS "-TP")
>>>>>>> c4109a1b
endif()<|MERGE_RESOLUTION|>--- conflicted
+++ resolved
@@ -9,17 +9,16 @@
 target_link_libraries(SetLang foo)
 set_target_properties(SetLang PROPERTIES LINKER_LANGUAGE CXX)
 
-<<<<<<< HEAD
+# VS generators historically tolerated target-wide -TP flags added
+# by project code, so cover that case to preserve the behavior.
+if(CMAKE_GENERATOR MATCHES "^Visual Studio" AND "x${CMAKE_C_COMPILER_ID}" STREQUAL "xMSVC")
+  add_library(stay stay_c.c stay_cxx.cxx)
+  set_property(TARGET stay PROPERTY COMPILE_OPTIONS "-TP")
+endif()
+
 if((CMAKE_C_COMPILER_ID MATCHES "(GNU|Clang|MSVC|Borland|Embarcadero|Intel|TI|XL)"))
   add_library(zoom zoom.zzz)
   set_source_files_properties(zoom.zzz PROPERTIES LANGUAGE CXX)
   target_link_libraries(SetLang zoom)
   target_compile_definitions(SetLang PRIVATE WITH_ZOOM)
-=======
-# VS generators historically tolerated target-wide -TP flags added
-# by project code, so cover that case to preserve the behavior.
-if(CMAKE_GENERATOR MATCHES "^Visual Studio" AND "x${CMAKE_C_COMPILER_ID}" STREQUAL "xMSVC")
-  add_library(stay stay_c.c stay_cxx.cxx)
-  set_property(TARGET stay PROPERTY COMPILE_OPTIONS "-TP")
->>>>>>> c4109a1b
 endif()