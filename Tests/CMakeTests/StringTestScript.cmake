message(STATUS "testname='${testname}'")

if(testname STREQUAL empty) # fail
  string()

elseif(testname STREQUAL bogus) # fail
  string(BOGUS)

elseif(testname STREQUAL random) # pass
  string(RANDOM r)
  message(STATUS "r='${r}'")

elseif(testname STREQUAL toupper_no_variable) # fail
  string(TOUPPER)

elseif(testname STREQUAL ascii_no_variable) # fail
  string(ASCII)

elseif(testname STREQUAL ascii_code_too_small) # fail
  string(ASCII -1 bummer)

elseif(testname STREQUAL ascii_code_too_large) # fail
  string(ASCII 288 bummer)

elseif(testname STREQUAL configure_no_input) # fail
  string(CONFIGURE)

elseif(testname STREQUAL configure_no_variable) # fail
  string(CONFIGURE "this is @testname@")

elseif(testname STREQUAL configure_escape_quotes) # pass
  string(CONFIGURE "this is @testname@" v ESCAPE_QUOTES)
  message(STATUS "v='${v}'")

elseif(testname STREQUAL configure_bogus) # fail
  string(CONFIGURE "this is @testname@" v ESCAPE_QUOTES BOGUS)

elseif(testname STREQUAL regex_no_mode) # fail
  string(REGEX)

elseif(testname STREQUAL regex_match_not_enough_args) # fail
  string(REGEX MATCH)

elseif(testname STREQUAL regex_matchall_not_enough_args) # fail
  string(REGEX MATCHALL)

elseif(testname STREQUAL regex_replace_not_enough_args) # fail
  string(REGEX REPLACE)

elseif(testname STREQUAL regex_bogus_mode) # fail
  string(REGEX BOGUS)

elseif(testname STREQUAL regex_match_multiple_inputs) # pass
  string(REGEX MATCH ".*" v input1 input2 input3 input4)
  message(STATUS "v='${v}'")

elseif(testname STREQUAL regex_match_bad_regex) # fail
  string(REGEX MATCH "(.*" v input)

elseif(testname STREQUAL regex_match_empty_string) # fail
  string(REGEX MATCH "x*" v "")

elseif(testname STREQUAL regex_match_no_match) # pass
  string(REGEX MATCH "xyz" v "abc")
  message(STATUS "v='${v}'")

elseif(testname STREQUAL regex_matchall_multiple_inputs) # pass
  string(REGEX MATCHALL "input" v input1 input2 input3 input4)
  message(STATUS "v='${v}'")

elseif(testname STREQUAL regex_matchall_bad_regex) # fail
  string(REGEX MATCHALL "(.*" v input)

elseif(testname STREQUAL regex_matchall_empty_string) # fail
  string(REGEX MATCHALL "x*" v "")

elseif(testname STREQUAL regex_replace_ends_with_backslash) # fail
  string(REGEX REPLACE "input" "output\\" v input1 input2 input3 input4)

elseif(testname STREQUAL regex_replace_ends_with_escaped_backslash) # pass
  string(REGEX REPLACE "input" "output\\\\" v input1 input2 input3 input4)
  message(STATUS "v='${v}'")

elseif(testname STREQUAL regex_replace_has_linefeed) # pass
  string(REGEX REPLACE "input" "output\\n" v input1 input2 input3 input4)
  message(STATUS "v='${v}'")

elseif(testname STREQUAL regex_replace_has_bogus_escape) # fail
  string(REGEX REPLACE "input" "output\\a" v input1 input2 input3 input4)

elseif(testname STREQUAL regex_replace_bad_regex) # fail
  string(REGEX REPLACE "this (.*" "with that" v input)

elseif(testname STREQUAL regex_replace_empty_string) # fail
  string(REGEX REPLACE "x*" "that" v "")

elseif(testname STREQUAL regex_replace_index_too_small) # fail
  string(REGEX REPLACE "^this (.*)$" "with \\1 \\-1" v "this input")

elseif(testname STREQUAL regex_replace_index_too_large) # fail
  string(REGEX REPLACE "^this (.*)$" "with \\1 \\2" v "this input")

elseif(testname STREQUAL compare_no_mode) # fail
  string(COMPARE)

elseif(testname STREQUAL compare_bogus_mode) # fail
  string(COMPARE BOGUS)

elseif(testname STREQUAL compare_not_enough_args) # fail
  string(COMPARE EQUAL)

elseif(testname STREQUAL replace_not_enough_args) # fail
  string(REPLACE)

elseif(testname STREQUAL replace_multiple_inputs) # pass
  string(REPLACE "input" "output" v input1 input2 input3 input4)
  message(STATUS "v='${v}'")

elseif(testname STREQUAL substring_not_enough_args) # fail
  string(SUBSTRING)

elseif(testname STREQUAL substring_begin_too_large) # fail
  string(SUBSTRING "abcdefg" 25 100 v)

elseif(testname STREQUAL substring_end_too_large) # fail
  string(SUBSTRING "abcdefg" 1 100 v)

elseif(testname STREQUAL substring_begin_less_than_zero) # fail
  string(SUBSTRING "abcdefg" -2 4 v)

elseif(testname STREQUAL substring_end_less_than_begin) # fail
  string(SUBSTRING "abcdefg" 6 3 v)

elseif(testname STREQUAL length_not_enough_args) # fail
  string(LENGTH)

elseif(testname STREQUAL strip_not_enough_args) # fail
  string(STRIP)

elseif(testname STREQUAL random_not_enough_args) # fail
  string(RANDOM)

elseif(testname STREQUAL random_3_args) # fail
  string(RANDOM LENGTH 9)

elseif(testname STREQUAL random_5_args) # fail
  string(RANDOM LENGTH 9 ALPHABET "aceimnorsuvwxz")

elseif(testname STREQUAL random_with_length) # pass
  string(RANDOM LENGTH 9 v)
  message(STATUS "v='${v}'")

elseif(testname STREQUAL random_with_alphabet) # pass
  string(RANDOM ALPHABET "aceimnorsuvwxz" v)
  message(STATUS "v='${v}'")

elseif(testname STREQUAL random_bad_length) # fail
  string(RANDOM LENGTH 0 v)

elseif(testname STREQUAL random_empty_alphabet) # pass
  string(RANDOM ALPHABET "" v)
  message(STATUS "v='${v}'")

elseif(testname STREQUAL random_with_length_and_alphabet) # pass
  string(RANDOM LENGTH 9 ALPHABET "aceimnorsuvwxz" v)
  message(STATUS "v='${v}'")

elseif(testname STREQUAL random_with_various_alphabets) # pass
  # small alphabet
  string(RANDOM LENGTH 32 ALPHABET "ACGT" v)
  message(STATUS "v='${v}'")

  # smaller alphabet
  string(RANDOM LENGTH 32 ALPHABET "AB" v)
  message(STATUS "v='${v}'")

  # smallest alphabet
  string(RANDOM LENGTH 32 ALPHABET "Z" v)
  message(STATUS "v='${v}'")

  # smallest length and alphabet
  string(RANDOM LENGTH 1 ALPHABET "Q" v)
  message(STATUS "v='${v}'")

  # seed values -- 2 same, then 1 different
  string(RANDOM LENGTH 32 ALPHABET "ACGT" RANDOM_SEED 987654 v)
  message(STATUS "v='${v}'")
  string(RANDOM LENGTH 32 ALPHABET "ACGT" RANDOM_SEED 987654 v)
  message(STATUS "v='${v}'")
  string(RANDOM LENGTH 32 ALPHABET "ACGT" RANDOM_SEED 876543 v)
  message(STATUS "v='${v}'")

  # alphabet of many colors - use all the crazy keyboard characters
  string(RANDOM LENGTH 78 ALPHABET "~`!@#$%^&*()_-+={}[]\\|:\\;'\",.<>/?" v)
  message(STATUS "v='${v}'")

<<<<<<< HEAD
elseif(testname STREQUAL string_find_with_no_parameter) # fail
  string(FIND)

elseif(testname STREQUAL string_find_with_one_parameter) # fail
  string(FIND "CMake is great.")

elseif(testname STREQUAL string_find_with_two_parameters) # fail
  string(FIND "CMake is great." "a")

elseif(testname STREQUAL string_find_with_three_parameters) # pass
  string(FIND "CMake is great." "a" v)
  message(STATUS "v='${v}'")

elseif(testname STREQUAL string_find_with_four_parameters) # fail
  string(FIND "CMake is great." "a" v v2)

elseif(testname STREQUAL string_find_reverse_with_no_parameter) # fail
  string(FIND REVERSE)

elseif(testname STREQUAL string_find_reverse_with_one_parameter) # fail
  string(FIND "CMake is great." REVERSE)

elseif(testname STREQUAL string_find_reverse_with_two_parameters) # fail
  string(FIND "CMake is great." "a" REVERSE)

elseif(testname STREQUAL string_find_reverse_with_three_parameters) # pass
  string(FIND "CMake is great." "a" v REVERSE)
  message(STATUS "v='${v}'")

elseif(testname STREQUAL string_find_reverse_with_four_parameters_part1) # fail
  string(FIND "CMake is great." "a" v v2 REVERSE)

elseif(testname STREQUAL string_find_reverse_with_four_parameters_part2) # fail
  string(FIND "CMake is great." "a" v REVERSE v2)

elseif(testname STREQUAL string_find_with_no_possible_result) # pass
  string(FIND "CMake is a great application." "z" v)
  message(STATUS "v='${v}'")
  if(NOT(-1 EQUAL ${v}))
    message(SEND_ERROR "FIND sub-command should return -1 but returned ${v}.")
  endif(NOT(-1 EQUAL ${v}))

elseif(testname STREQUAL string_find_reverse_with_no_possible_result) # pass
  string(FIND "CMake is a great application." "z" v REVERSE)
  message(STATUS "v='${v}'")
  if(NOT(-1 EQUAL ${v}))
    message(SEND_ERROR "FIND REVERSE sub-command should return -1 but returned ${v}.")
  endif(NOT(-1 EQUAL ${v}))

elseif(testname STREQUAL string_find_with_required_result) # pass
  string(FIND "CMake is a great application." "g" v)
  message(STATUS "v='${v}'")
  if(NOT(11 EQUAL ${v}))
    message(SEND_ERROR "FIND sub-command should return 11 but returned ${v}.")
  endif(NOT(11 EQUAL ${v}))

elseif(testname STREQUAL string_find_reverse_with_required_result) # pass
  string(FIND "CMake is a great application." "e" v REVERSE)
  message(STATUS "v='${v}'")
  if(NOT(13 EQUAL ${v}))
    message(SEND_ERROR "FIND REVERSE sub-command should return 13 but returned ${v}.")
  endif(NOT(13 EQUAL ${v}))

elseif(testname STREQUAL string_find_word_reverse_with_required_result) # pass
  string(FIND "The command should find REVERSE in this string. Or maybe this REVERSE?!" "REVERSE" v)
  message(STATUS "v='${v}'")
  if(NOT(24 EQUAL ${v}))
    message(SEND_ERROR "FIND sub-command should return 24 but returned ${v}.")
  endif(NOT(24 EQUAL ${v}))

elseif(testname STREQUAL string_find_reverse_word_reverse_with_required_result) # pass
  string(FIND "The command should find REVERSE in this string. Or maybe this REVERSE?!" "REVERSE" v REVERSE)
  message(STATUS "v='${v}'")
  if(NOT(62 EQUAL ${v}))
    message(SEND_ERROR "FIND sub-command should return 62 but returned ${v}.")
  endif(NOT(62 EQUAL ${v}))
=======
  message(STATUS "CMAKE_SCRIPT_MODE_FILE='${CMAKE_SCRIPT_MODE_FILE}'")
>>>>>>> 94d1684a

else() # fail
  message(FATAL_ERROR "testname='${testname}' - error: no such test in '${CMAKE_CURRENT_LIST_FILE}'")

endif()<|MERGE_RESOLUTION|>--- conflicted
+++ resolved
@@ -194,7 +194,8 @@
   string(RANDOM LENGTH 78 ALPHABET "~`!@#$%^&*()_-+={}[]\\|:\\;'\",.<>/?" v)
   message(STATUS "v='${v}'")
 
-<<<<<<< HEAD
+  message(STATUS "CMAKE_SCRIPT_MODE_FILE='${CMAKE_SCRIPT_MODE_FILE}'")
+
 elseif(testname STREQUAL string_find_with_no_parameter) # fail
   string(FIND)
 
@@ -271,9 +272,6 @@
   if(NOT(62 EQUAL ${v}))
     message(SEND_ERROR "FIND sub-command should return 62 but returned ${v}.")
   endif(NOT(62 EQUAL ${v}))
-=======
-  message(STATUS "CMAKE_SCRIPT_MODE_FILE='${CMAKE_SCRIPT_MODE_FILE}'")
->>>>>>> 94d1684a
 
 else() # fail
   message(FATAL_ERROR "testname='${testname}' - error: no such test in '${CMAKE_CURRENT_LIST_FILE}'")
