--- conflicted
+++ resolved
@@ -1097,7 +1097,6 @@
     LIST(APPEND TEST_BUILD_DIRS "${CMake_BINARY_DIR}/Tests/BundleGeneratorTest")
   ENDIF(APPLE AND CTEST_TEST_CPACK)
 
-<<<<<<< HEAD
   ADD_TEST(WarnUnusedUnusedViaSet ${CMAKE_CTEST_COMMAND}
     --build-and-test
     "${CMake_SOURCE_DIR}/Tests/VariableUnusedViaSet"
@@ -1168,7 +1167,7 @@
   SET_TESTS_PROPERTIES(WarnUninitialized PROPERTIES
     PASS_REGULAR_EXPRESSION "uninitialized variable 'USED_VARIABLE'")
   LIST(APPEND TEST_BUILD_DIRS "${CMake_BINARY_DIR}/Tests/WarnUninitialized")
-=======
+
   ADD_TEST(TestsWorkingDirectory ${CMAKE_CTEST_COMMAND}
     --build-and-test
     "${CMake_SOURCE_DIR}/Tests/TestsWorkingDirectory"
@@ -1181,7 +1180,6 @@
     --test-command ${CMAKE_CTEST_COMMAND} -V
     )
   LIST(APPEND TEST_BUILD_DIRS "${CMake_BINARY_DIR}/Tests/TestsWorkingDirectory")
->>>>>>> 7679f9fa
 
   # Make sure CTest can handle a test with no newline in output.
   ADD_TEST(CTest.NoNewline
